/*
 * Licensed to the Apache Software Foundation (ASF) under one or more
 * contributor license agreements.  See the NOTICE file distributed with
 * this work for additional information regarding copyright ownership.
 * The ASF licenses this file to You under the Apache License, Version 2.0
 * (the "License"); you may not use this file except in compliance with
 * the License.  You may obtain a copy of the License at
 *
 *    http://www.apache.org/licenses/LICENSE-2.0
 *
 * Unless required by applicable law or agreed to in writing, software
 * distributed under the License is distributed on an "AS IS" BASIS,
 * WITHOUT WARRANTIES OR CONDITIONS OF ANY KIND, either express or implied.
 * See the License for the specific language governing permissions and
 * limitations under the License.
 */

package org.apache.spark.eventhubs.utils

import java.util.Date

import com.microsoft.azure.eventhubs.EventData
import com.microsoft.azure.eventhubs.impl.AmqpConstants.{
  ENQUEUED_TIME_UTC,
  OFFSET,
  SEQUENCE_NUMBER
}
import com.microsoft.azure.eventhubs.impl.EventDataImpl
import org.apache.qpid.proton.amqp.Binary
import org.apache.qpid.proton.amqp.messaging.{ ApplicationProperties, Data, MessageAnnotations }
import org.apache.qpid.proton.message.Message
import org.apache.qpid.proton.message.Message.Factory
import org.apache.spark.eventhubs.{ EventHubsConf, NameAndPartition }
import org.apache.spark.eventhubs.client.{ CachedReceiver, Client }
import org.apache.spark.eventhubs._

import scala.collection.JavaConverters._
import scala.collection.mutable

/**
 * Test classes used to simulate an EventHubs instance.
 *
 * In main directory (instead of test) so we can inject SimulatedClient
 * in our DStream and Source tests.
 */
private[spark] class EventHubsTestUtils {

  import EventHubsTestUtils._

  def send(ehName: String, data: Seq[Int], properties: Option[Map[String, Object]]): Seq[Int] = {
    eventHubs(ehName).send(data, properties)
  }

  // Overload of above method. Have to do Java-style overload because
  // multiple overloads cannot have the same default arguments.
  def send(ehName: String, data: Seq[Int]): Seq[Int] = {
    eventHubs(ehName).send(data, None)
  }

  def send(ehName: String,
           partitionId: PartitionId,
           data: Seq[Int],
           properties: Option[Map[String, Object]] = None): Seq[Int] = {
    eventHubs(ehName).send(partitionId, data, properties)
  }

  def getLatestSeqNos(ehConf: EventHubsConf): Map[NameAndPartition, SequenceNumber] = {
    val n = ehConf.name
    (for {
      p <- 0 until eventHubs(n).partitionCount
      seqNo = eventHubs(n).latestSeqNo(p)
    } yield NameAndPartition(n, p) -> seqNo).toMap
  }

  def getEventHubs(ehName: String): SimulatedEventHubs = {
    eventHubs(ehName)
  }

  def createEventHubs(ehName: String, partitionCount: Int): SimulatedEventHubs = {
    EventHubsTestUtils.eventHubs.put(ehName, new SimulatedEventHubs(ehName, partitionCount))
    eventHubs(ehName)
  }

  def destroyEventHubs(ehName: String): Unit = {
    eventHubs.remove(ehName)
  }

  def destroyAllEventHubs(): Unit = {
    eventHubs.clear
  }

  def getEventHubsConf(ehName: String = "name"): EventHubsConf = {
    val partitionCount = getEventHubs(ehName).partitionCount

    val connectionString = ConnectionStringBuilder()
      .setNamespaceName("namespace")
      .setEventHubName(ehName)
      .setSasKeyName("keyName")
      .setSasKey("key")
      .build

    val positions: Map[NameAndPartition, EventPosition] = (for {
      partitionId <- 0 until partitionCount
    } yield NameAndPartition(ehName, partitionId) -> EventPosition.fromSequenceNumber(0L)).toMap

    EventHubsConf(connectionString)
      .setConsumerGroup("consumerGroup")
      .setStartingPositions(positions)
      .setMaxRatePerPartition(DefaultMaxRate)
      .setUseSimulatedClient(true)
  }

  // Put 'count' events in every simulated EventHubs partition
  def populateUniformly(ehName: String,
                        count: Int,
                        properties: Option[Map[String, Object]] = None): Unit = {
    val eventHub = eventHubs(ehName)
    for (i <- 0 until eventHub.partitionCount) {
      eventHub.send(i, 0 until count, properties)
    }
  }
}

private[spark] object EventHubsTestUtils {
  val DefaultPartitionCount: Int = 4
  val DefaultMaxRate: Rate = 5
  val DefaultName = "name"

  private[utils] val eventHubs: mutable.Map[String, SimulatedEventHubs] = mutable.Map.empty

  def createEventData(event: Array[Byte],
                      seqNo: Long,
                      properties: Option[Map[String, Object]] = None): EventData = {
    val constructor = classOf[EventDataImpl].getDeclaredConstructor(classOf[Message])
    constructor.setAccessible(true)

    val s = seqNo.toLong.asInstanceOf[AnyRef]
    // This value is not accurate. However, "offet" is never used in testing.
    // Placing dummy value here because one is required in order for EventData
    // to serialize/de-serialize properly during tests.
    val o = s.toString.asInstanceOf[AnyRef]
    val t = new Date(System.currentTimeMillis()).asInstanceOf[AnyRef]

    val msgAnnotations = new MessageAnnotations(
      Map(SEQUENCE_NUMBER -> s, OFFSET -> o, ENQUEUED_TIME_UTC -> t).asJava)
    val body = new Data(new Binary(event))

    val msg = Factory.create(null, null, msgAnnotations, null, null, body, null)
    if (properties.isDefined) {
      val appProperties = new ApplicationProperties(properties.get.asJava)
      msg.setApplicationProperties(appProperties)
    }
    constructor.newInstance(msg).asInstanceOf[EventData]
  }
}

/**
 * Simulated EventHubs instance. All partitions are empty on creation.
 */
private[spark] class SimulatedEventHubs(val name: String, val partitionCount: Int) {

  private val partitions: Map[PartitionId, SimulatedEventHubsPartition] =
    (for { p <- 0 until partitionCount } yield p -> new SimulatedEventHubsPartition).toMap

  private var count = 0

  def partitionSize(partitionId: PartitionId): Int = {
    partitions(partitionId).size
  }

  def totalSize: Int = {
    var totalSize = 0
    for (part <- partitions.keySet) {
      totalSize += partitions(part).size
    }
    totalSize
  }

  def receive(eventCount: Int,
              partitionId: Int,
              seqNo: SequenceNumber): java.lang.Iterable[EventData] = {
    (for { _ <- 0 until eventCount } yield partitions(partitionId).get(seqNo)).asJava
  }

  def send(events: Seq[Int], properties: Option[Map[String, Object]]): Seq[Int] = {
    for (event <- events) {
      synchronized {
        val part = count % this.partitionCount
        count += 1
        this.send(part, Seq(event), properties)
      }
    }
    events
  }

  def send(partitionId: PartitionId,
           events: Seq[Int],
           properties: Option[Map[String, Object]]): Seq[Int] = {
    partitions(partitionId).send(events, properties)
    events
  }

  def send(event: EventData, properties: Option[Map[String, Object]]): Unit = {
    synchronized {
      val part = count % this.partitionCount
      count += 1
      this.send(part, event, properties)
    }
  }

  def send(partitionId: PartitionId,
           event: EventData,
           properties: Option[Map[String, Object]]): Unit = {
    synchronized(partitions(partitionId).send(event, properties))
  }

  def earliestSeqNo(partitionId: PartitionId): SequenceNumber = {
    partitions(partitionId).earliestSeqNo
  }

  def latestSeqNo(partitionId: PartitionId): SequenceNumber = {
    partitions(partitionId).latestSeqNo
  }

  def getPartitions: Map[PartitionId, SimulatedEventHubsPartition] = {
    partitions
  }

  override def toString: String = {
    print(s"""
      |EventHub Name: $name
      |Partition Count: $partitionCount
    """.stripMargin)

    for (p <- partitions.keySet.toSeq.sorted) {
      print(s"""
        Partition: $p
        ${partitions(p).getEvents.map(_.getBytes.map(_.toChar).mkString)})
      """)
    }
    ""
  }

  /** Specifies the contents of each partition. */
  private[spark] class SimulatedEventHubsPartition {

    private var data: Seq[EventData] = Seq.empty

    def getEvents: Seq[EventData] = data

    private[spark] def send(events: Seq[Int], properties: Option[Map[String, Object]]): Unit = {
      for (event <- events) {
        val seqNo = data.size.toLong
        val e = EventHubsTestUtils.createEventData(s"$event".getBytes("UTF-8"), seqNo, properties)
        synchronized { data = data :+ e }
      }
    }

    private[spark] def send(event: EventData, properties: Option[Map[String, Object]]): Unit = {
      // Need to add a Seq No to the EventData to properly simulate the service.
      val e = EventHubsTestUtils.createEventData(event.getBytes, data.size.toLong, properties)
      synchronized(data = data :+ e)
    }

    private[spark] def size = synchronized(data.size)

    private[spark] def get(index: SequenceNumber): EventData = {
      data(index.toInt)
    }

    private[spark] def earliestSeqNo: SequenceNumber = {
      if (data.isEmpty) {
        0L
      } else {
        data.head.getSystemProperties.getSequenceNumber
      }
    }

    private[spark] def latestSeqNo: SequenceNumber = {
      if (data.isEmpty) {
        0L
      } else {
        data.size
      }
    }
  }
}

/** A simulated EventHubs client. */
private[spark] class SimulatedClient(ehConf: EventHubsConf) extends Client { self =>

  import EventHubsTestUtils._

  private var rPartitionId: Int = _ // used in receivers
  private var sPartitionId: Int = _ // used in senders
  private var currentSeqNo: SequenceNumber = _
  private val eventHub = eventHubs(ehConf.name)

  override def createPartitionSender(partitionId: Int): Unit = {
    sPartitionId = partitionId.toInt
  }

<<<<<<< HEAD
  override def send(event: EventData): Unit = {
    eventHub.send(event, None)
  }

  override def send(event: EventData, partitionKey: String): Unit = {
    throw new UnsupportedOperationException
  }

  override def send(event: EventData, partitionId: Int): Unit = {
    eventHub.send(partitionId, event, None)
  }

  override def receive(eventCount: Int): java.lang.Iterable[EventData] = {
    val events = eventHub.receive(eventCount, self.rPartitionId, currentSeqNo)
    currentSeqNo += eventCount
    events
  }

  override def setPrefetchCount(count: Int): Unit = {
    // not prefetching anything in tests
=======
  override def send(event: EventData,
                    partition: Option[Int] = None,
                    partitionKey: Option[String] = None): Unit = {
    if (partition.isDefined) {
      eventHub.send(partition.get, event)
    } else if (partitionKey.isDefined) {
      throw new UnsupportedOperationException
    } else {
      eventHub.send(event)
    }
>>>>>>> 79cbf996
  }

  override def earliestSeqNo(partitionId: PartitionId): SequenceNumber = {
    eventHub.earliestSeqNo(partitionId)
  }

  override def latestSeqNo(partitionId: PartitionId): SequenceNumber = {
    eventHub.latestSeqNo(partitionId)
  }

  override def boundedSeqNos(partitionId: PartitionId): (SequenceNumber, SequenceNumber) = {
    (earliestSeqNo(partitionId), latestSeqNo(partitionId))
  }

  override def translate[T](ehConf: EventHubsConf,
                            partitionCount: Int,
                            useStarting: Boolean = true): Map[PartitionId, SequenceNumber] = {

    val positions = if (useStarting) { ehConf.startingPositions } else { ehConf.endingPositions }
    val position = if (useStarting) { ehConf.startingPosition } else { ehConf.endingPosition }
    val apiCall = if (useStarting) { earliestSeqNo _ } else { latestSeqNo _ }

    if (positions.isEmpty && position.isEmpty) {
      (for { id <- 0 until eventHub.partitionCount } yield id -> apiCall(id)).toMap
    } else if (positions.isEmpty) {
      require(position.get.seqNo >= 0L)
      (for { id <- 0 until partitionCount } yield id -> position.get.seqNo).toMap
    } else {
      require(positions.get.forall(x => x._2.seqNo >= 0L))
      require(positions.get.size == partitionCount)
      positions.get.map { case (k, v) => k.partitionId -> v }.mapValues(_.seqNo).mapValues {
        seqNo =>
          { if (seqNo == -1L) 0L else seqNo }
      }
    }
  }

  override def partitionCount: PartitionId = eventHub.partitionCount

  override def close(): Unit = {
    // nothing to close
  }
}

private[spark] object SimulatedClient {
  def apply(ehConf: EventHubsConf): SimulatedClient = new SimulatedClient(ehConf)
}

private[spark] object SimulatedCachedReceiver extends CachedReceiver {

  import EventHubsTestUtils._

  override def receive(ehConf: EventHubsConf,
                       nAndP: NameAndPartition,
                       requestSeqNo: SequenceNumber,
                       batchSize: Int): EventData = {
    eventHubs(ehConf.name).receive(1, nAndP.partitionId, requestSeqNo).iterator().next()
  }
}<|MERGE_RESOLUTION|>--- conflicted
+++ resolved
@@ -300,28 +300,6 @@
     sPartitionId = partitionId.toInt
   }
 
-<<<<<<< HEAD
-  override def send(event: EventData): Unit = {
-    eventHub.send(event, None)
-  }
-
-  override def send(event: EventData, partitionKey: String): Unit = {
-    throw new UnsupportedOperationException
-  }
-
-  override def send(event: EventData, partitionId: Int): Unit = {
-    eventHub.send(partitionId, event, None)
-  }
-
-  override def receive(eventCount: Int): java.lang.Iterable[EventData] = {
-    val events = eventHub.receive(eventCount, self.rPartitionId, currentSeqNo)
-    currentSeqNo += eventCount
-    events
-  }
-
-  override def setPrefetchCount(count: Int): Unit = {
-    // not prefetching anything in tests
-=======
   override def send(event: EventData,
                     partition: Option[Int] = None,
                     partitionKey: Option[String] = None): Unit = {
@@ -332,7 +310,6 @@
     } else {
       eventHub.send(event)
     }
->>>>>>> 79cbf996
   }
 
   override def earliestSeqNo(partitionId: PartitionId): SequenceNumber = {
