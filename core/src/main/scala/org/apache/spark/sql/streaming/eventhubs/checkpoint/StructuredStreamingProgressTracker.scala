--- conflicted
+++ resolved
@@ -46,7 +46,6 @@
   }
 
   private def initMetadataDirectory(): Unit = {
-<<<<<<< HEAD
     try {
       val fs = metadataDirectoryPath.getFileSystem(hadoopConfiguration)
       val checkpointMetadaDirExisted = fs.exists(tempDirectoryPath)
@@ -64,25 +63,6 @@
     val fs = progressDirectoryPath.getFileSystem(hadoopConfiguration)
     try {
       val progressDirExist = fs.exists(progressDirectoryPath)
-=======
-    try {
-      val fs = progressMetadataDirPath.getFileSystem(hadoopConfiguration)
-      val checkpointMetadaDirExisted = fs.exists(progressTempDirPath)
-      if (!checkpointMetadaDirExisted) {
-        fs.mkdirs(progressMetadataDirPath)
-      }
-    } catch {
-      case ex: Exception =>
-        ex.printStackTrace()
-        throw ex
-    }
-  }
-
-  private def initProgressFileDirectory(): Unit = {
-    val fs = progressDirPath.getFileSystem(hadoopConfiguration)
-    try {
-      val progressDirExist = fs.exists(progressDirPath)
->>>>>>> ca322396
       if (progressDirExist) {
         val (validationPass, latestFile) = validateProgressFile(fs)
         println(s"${latestFile}")
