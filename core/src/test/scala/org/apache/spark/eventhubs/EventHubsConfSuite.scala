/*
 * Licensed to the Apache Software Foundation (ASF) under one or more
 * contributor license agreements.  See the NOTICE file distributed with
 * this work for additional information regarding copyright ownership.
 * The ASF licenses this file to You under the Apache License, Version 2.0
 * (the "License"); you may not use this file except in compliance with
 * the License.  You may obtain a copy of the License at
 *
 *    http://www.apache.org/licenses/LICENSE-2.0
 *
 * Unless required by applicable law or agreed to in writing, software
 * distributed under the License is distributed on an "AS IS" BASIS,
 * WITHOUT WARRANTIES OR CONDITIONS OF ANY KIND, either express or implied.
 * See the License for the specific language governing permissions and
 * limitations under the License.
 */

package org.apache.spark.eventhubs

import java.time.Duration
import java.util.NoSuchElementException

import org.apache.spark.eventhubs.utils.{
  EventHubsTestUtils,
  MetricPluginMock,
  ThrottlingStatusPluginMock
}
import org.json4s.NoTypeHints
import org.json4s.jackson.Serialization
import org.json4s.jackson.Serialization.{ read => sread }
import org.json4s.jackson.Serialization.{ write => swrite }
import org.scalatest.{ BeforeAndAfterAll, FunSuite }

/**
 * Tests [[EventHubsConf]] for correctness.
 */
class EventHubsConfSuite extends FunSuite with BeforeAndAfterAll {

  import EventHubsConf._
  import EventHubsTestUtils._

  private implicit val formats = Serialization.formats(NoTypeHints)

  private var testUtils: EventHubsTestUtils = _

  override def beforeAll: Unit = {
    testUtils = new EventHubsTestUtils
    testUtils.createEventHubs("name", partitionCount = 4)
  }

  override def afterAll(): Unit = {
    if (testUtils != null) {
      testUtils.destroyAllEventHubs()
      testUtils = null
    }
  }

  private def expectedConnStr =
    ConnectionStringBuilder()
      .setNamespaceName("namespace")
      .setEventHubName("name")
      .setSasKeyName("keyName")
      .setSasKey("key")
      .build

  test("set throws NullPointerException for null key and value") {
    val ehConf = testUtils.getEventHubsConf()
    intercept[NullPointerException] { ehConf.set(null, "value") }
    intercept[NullPointerException] { ehConf.set("key", null) }
    intercept[NullPointerException] { ehConf.set(null, null) }
  }

  test("set/apply/get are properly working") {
    val ehConf = testUtils.getEventHubsConf().set("some key", "some value")
    assert(ehConf("some key") == "some value")
  }

  test("toMap") {
    val map = testUtils.getEventHubsConf().toMap
    val eh = "name"

    val expectedPositions = Serialization.write(
      Map(
        NameAndPartition(eh, 0) -> EventPosition.fromSequenceNumber(0L),
        NameAndPartition(eh, 1) -> EventPosition.fromSequenceNumber(0L),
        NameAndPartition(eh, 2) -> EventPosition.fromSequenceNumber(0L),
        NameAndPartition(eh, 3) -> EventPosition.fromSequenceNumber(0L)
      ).map { case (k, v) => k.toString -> v }
    )

    assert(map(ConnectionStringKey) == EventHubsUtils.encrypt(expectedConnStr))
    assert(map(ConsumerGroupKey) == "consumerGroup")
    intercept[Exception] { map(StartingPositionKey) }
    assert(map(StartingPositionsKey) == expectedPositions)
    assert(map(MaxRatePerPartitionKey).toRate == DefaultMaxRate)
    intercept[Exception] { map(MaxRatesPerPartitionKey) }
    intercept[Exception] { map(ReceiverTimeoutKey) }
    intercept[Exception] { map(MaxSilentTimeKey) }
    intercept[Exception] { map(OperationTimeoutKey) }
    intercept[Exception] { map(MaxEventsPerTriggerKey) }
    assert(map(UseSimulatedClientKey).toBoolean)
  }

  test("toConf") {
    val expectedPosition = EventPosition.fromSequenceNumber(20L)

    val expectedPositions = Map(
      NameAndPartition("name", 0) -> EventPosition.fromSequenceNumber(0L),
      NameAndPartition("name", 2) -> EventPosition.fromSequenceNumber(0L),
      NameAndPartition("name", 3) -> EventPosition.fromSequenceNumber(0L)
    )

    val actualConf = EventHubsConf.toConf(
      Map(
        ConnectionStringKey -> EventHubsUtils.encrypt(expectedConnStr),
        ConsumerGroupKey -> "consumerGroup",
        StartingPositionKey -> Serialization.write(expectedPosition),
        StartingPositionsKey -> Serialization.write(expectedPositions.map {
          case (k, v) => k.toString -> v
        }),
        MaxEventsPerTriggerKey -> 4.toString
      ))

    val expectedConf = EventHubsConf(expectedConnStr)
      .setConsumerGroup("consumerGroup")
      .setStartingPosition(expectedPosition)
      .setStartingPositions(expectedPositions)
      .setMaxEventsPerTrigger(4L)

    assert(expectedConf.equals(actualConf))
  }

  test("toMap, toConf: There and back again") {
    val expectedConf = testUtils.getEventHubsConf()

    val actualConf = EventHubsConf.toConf(expectedConf.clone.toMap)

    assert(expectedConf.equals(actualConf))
  }

  test("clone") {
    val conf = testUtils.getEventHubsConf()
    val cloned = conf.clone
    assert(conf.equals(cloned))
    assert(conf ne cloned)
  }

  test("name") {
    val conf = testUtils.getEventHubsConf()
    assert(conf.name == "name")
  }

  test("setName") {
    val conf = testUtils.getEventHubsConf()
    val expected = ConnectionStringBuilder(expectedConnStr)
      .setEventHubName("bar")
      .build

    conf.setName("bar")
    assert(conf.connectionString == expected)
  }

  test("EventPosition serialization") {
    implicit val formats = Serialization.formats(NoTypeHints)

    val expected = EventPosition.fromSequenceNumber(10L)
    val actual = sread[EventPosition](swrite[EventPosition](expected))
    assert(actual.equals(expected))
  }

  test("EventPosition is serialized correctly in EventHubsConf") {
    implicit val formats = Serialization.formats(NoTypeHints)

    val expected = EventPosition.fromSequenceNumber(10L)
    val conf = testUtils.getEventHubsConf().setStartingPosition(expected)
    val actual = conf.startingPosition.get
    assert(actual.equals(expected))
  }

  test("Map of EventPositions can be serialized") {
    implicit val formats = Serialization.formats(NoTypeHints)

    val expected = Map(
      NameAndPartition("name", 0) -> EventPosition.fromSequenceNumber(3L),
      NameAndPartition("name", 1) -> EventPosition.fromSequenceNumber(2L),
      NameAndPartition("name", 2) -> EventPosition.fromSequenceNumber(1L),
      NameAndPartition("name", 3) -> EventPosition.fromSequenceNumber(0L)
    )

    val stringKeys = expected.map { case (k, v) => k.toString -> v }

    val ser = swrite[Map[String, EventPosition]](stringKeys)
    val deser = sread[Map[String, EventPosition]](ser)

    val actual = deser map { case (k, v) => NameAndPartition.fromString(k) -> v }
    assert(actual.equals(expected))
  }

  test("EventPosition Map is serialized in EventHubsConf") {
    implicit val formats = Serialization.formats(NoTypeHints)

    val expected = Map(
      NameAndPartition("name", 0) -> EventPosition.fromSequenceNumber(3L),
      NameAndPartition("name", 1) -> EventPosition.fromSequenceNumber(2L),
      NameAndPartition("name", 2) -> EventPosition.fromSequenceNumber(1L),
      NameAndPartition("name", 3) -> EventPosition.fromSequenceNumber(0L)
    )

    val conf = testUtils.getEventHubsConf().setStartingPositions(expected)
    val actual = conf.startingPositions.get

    assert(actual.equals(expected))
  }

  test("metricPlugin set/get") {

    val expectedListener = new MetricPluginMock

    val conf = testUtils.getEventHubsConf().setMetricPlugin(expectedListener)
    val actualListener = conf.metricPlugin().get
    val idField = actualListener.getClass.getDeclaredField("id")
    idField.setAccessible(true)
    assert(idField.getInt(actualListener) == expectedListener.id)
  }

  test("throttlingStatusPlugin set/get") {
    val expectedListener = new ThrottlingStatusPluginMock
    val conf = testUtils.getEventHubsConf().setThrottlingStatusPlugin(expectedListener)
    val actualListener = conf.throttlingStatusPlugin.get
    val idField = actualListener.getClass.getDeclaredField("id")
    idField.setAccessible(true)
    assert(idField.getInt(actualListener) == expectedListener.id)
  }

  test("trimmedConfig") {
    val originalConf = testUtils
      .getEventHubsConf()
      .setStartingPosition(EventPosition.fromStartOfStream)
      .setStartingPositions(Map(NameAndPartition("foo", 0) -> EventPosition.fromEndOfStream))
      .setEndingPosition(EventPosition.fromStartOfStream)
      .setEndingPositions(Map(NameAndPartition("foo", 0) -> EventPosition.fromEndOfStream))
      .setMaxRatePerPartition(1000)
      .setMaxRatesPerPartition(Map(NameAndPartition("foo", 0) -> 12))
      .setMaxEventsPerTrigger(100)
      .setReceiverTimeout(Duration.ofSeconds(10))
      .setMaxSilentTime(Duration.ofSeconds(60))
      .setOperationTimeout(Duration.ofSeconds(10))
      .setThreadPoolSize(16)
      .setPrefetchCount(100)
      .setUseExclusiveReceiver(true)

    val newConf = originalConf.trimmed

    // original should be unmodified
    originalConf("eventhubs.connectionString")
    originalConf("eventhubs.consumerGroup")
    originalConf("eventhubs.startingPosition")
    originalConf("eventhubs.startingPositions")
    originalConf("eventhubs.endingPosition")
    originalConf("eventhubs.endingPositions")
    originalConf("eventhubs.maxRatePerPartition")
    originalConf("eventhubs.maxRatesPerPartition")
    originalConf("eventhubs.receiverTimeout")
    originalConf("eventhubs.maxSilentTime")
    originalConf("eventhubs.operationTimeout")
    originalConf("eventhubs.prefetchCount")
    originalConf("eventhubs.threadPoolSize")
    originalConf("eventhubs.useExclusiveReceiver")
    originalConf("maxEventsPerTrigger")
    originalConf("useSimulatedClient")

    // newConf should be trimmed
    newConf("eventhubs.connectionString")
    newConf("eventhubs.consumerGroup")
    intercept[NoSuchElementException] { newConf("eventhubs.startingPosition") }
    intercept[NoSuchElementException] { newConf("eventhubs.startingPositions") }
    intercept[NoSuchElementException] { newConf("eventhubs.endingPosition") }
    intercept[NoSuchElementException] { newConf("eventhubs.endingPositions") }
    intercept[NoSuchElementException] { newConf("eventhubs.maxRatePerPartition") }
    intercept[NoSuchElementException] { newConf("eventhubs.maxRatesPerPartition") }
    newConf("eventhubs.receiverTimeout")
    newConf("eventhubs.maxSilentTime")
    newConf("eventhubs.operationTimeout")
    newConf("eventhubs.prefetchCount")
    newConf("eventhubs.threadPoolSize")
    newConf("eventhubs.useExclusiveReceiver")
    intercept[NoSuchElementException] { newConf("maxEventsPerTrigger") }
    newConf("useSimulatedClient")
  }

  test("validate - with EntityPath") {
    assert(testUtils.getEventHubsConf().validate)
  }

  test("validate - without EntityPath") {
    val without = "Endpoint=ENDPOINT;SharedAccessKeyName=KEY_NAME;SharedAccessKey=KEY"
    intercept[IllegalStateException] { EventHubsConf(without).validate }
  }

  test("validate partitions strategy config") {
    val eventHubConfig = testUtils.getEventHubsConf()

    //check default options to make sure it defaults to hash
    assert(
      eventHubConfig.partitionPreferredLocationStrategy ==
        PartitionPreferredLocationStrategy.Hash)

    //check exceptions
    intercept[IllegalStateException] {
      eventHubConfig
        .set(EventHubsConf.PartitionPreferredLocationStrategyKey, "illegalconfigoption")
        .partitionPreferredLocationStrategy
    }

    //check setting string types match expected types
    eventHubConfig.set(EventHubsConf.PartitionPreferredLocationStrategyKey, "Hash")
    assert(
      eventHubConfig.partitionPreferredLocationStrategy ==
        PartitionPreferredLocationStrategy.Hash)
    eventHubConfig.set(EventHubsConf.PartitionPreferredLocationStrategyKey, "BalancedHash")
    assert(
      eventHubConfig.partitionPreferredLocationStrategy ==
        PartitionPreferredLocationStrategy.BalancedHash)
  }

  test("validate - receiver and operation timeout") {
    val eventHubConfig = testUtils.getEventHubsConf()
    intercept[IllegalArgumentException] {
      eventHubConfig.setOperationTimeout(Duration.ofMinutes(10))
      eventHubConfig.setReceiverTimeout(Duration.ofMinutes(11))
    }
    intercept[IllegalArgumentException] {
      eventHubConfig.setReceiverTimeout(Duration.ofMinutes(2))
      eventHubConfig.setOperationTimeout(Duration.ofMinutes(1))
    }

    eventHubConfig.setReceiverTimeout(Duration.ofMinutes(2))
    assert(eventHubConfig.receiverTimeout.get.toMinutes == 2)

    eventHubConfig.setOperationTimeout(Duration.ofMinutes(3))
    assert(eventHubConfig.operationTimeout.get.toMinutes == 3)
  }

<<<<<<< HEAD
  test("validate - slow partition adjustment config") {
    val eventHubConfig = testUtils.getEventHubsConf()

    // check the default value. It should be DefaultSlowPartitionAdjustment = false
    assert(
      eventHubConfig.slowPartitionAdjustment ==
        DefaultSlowPartitionAdjustment.toBoolean)

    val expectedSlowPartionAdjustment = true
    eventHubConfig.setSlowPartitionAdjustment(expectedSlowPartionAdjustment)
    val actualSlowPartionAdjustment = eventHubConfig.slowPartitionAdjustment
    assert(expectedSlowPartionAdjustment == actualSlowPartionAdjustment)
  }

  test("validate - max acceptable batch receive time config") {
    val eventHubConfig = testUtils.getEventHubsConf()
    val expectedTime = Duration.ofSeconds(20)
    eventHubConfig.setMaxAcceptableBatchReceiveTime(expectedTime)
    val actualTime = eventHubConfig.maxAcceptableBatchReceiveTime.get
    assert(expectedTime == actualTime)
=======
  test("validate - max silent time") {
    val eventHubConfig = testUtils.getEventHubsConf()
    intercept[IllegalArgumentException] {
      eventHubConfig.setMaxSilentTime(Duration.ofSeconds(29))
    }

    eventHubConfig.setMaxSilentTime(Duration.ofMinutes(1))
    assert(eventHubConfig.maxSilentTime.get.toMinutes == 1)
>>>>>>> b2ff1544
  }
}<|MERGE_RESOLUTION|>--- conflicted
+++ resolved
@@ -341,7 +341,16 @@
     assert(eventHubConfig.operationTimeout.get.toMinutes == 3)
   }
 
-<<<<<<< HEAD
+  test("validate - max silent time") {
+    val eventHubConfig = testUtils.getEventHubsConf()
+    intercept[IllegalArgumentException] {
+      eventHubConfig.setMaxSilentTime(Duration.ofSeconds(29))
+    }
+
+    eventHubConfig.setMaxSilentTime(Duration.ofMinutes(1))
+    assert(eventHubConfig.maxSilentTime.get.toMinutes == 1)
+  }
+
   test("validate - slow partition adjustment config") {
     val eventHubConfig = testUtils.getEventHubsConf()
 
@@ -362,15 +371,5 @@
     eventHubConfig.setMaxAcceptableBatchReceiveTime(expectedTime)
     val actualTime = eventHubConfig.maxAcceptableBatchReceiveTime.get
     assert(expectedTime == actualTime)
-=======
-  test("validate - max silent time") {
-    val eventHubConfig = testUtils.getEventHubsConf()
-    intercept[IllegalArgumentException] {
-      eventHubConfig.setMaxSilentTime(Duration.ofSeconds(29))
-    }
-
-    eventHubConfig.setMaxSilentTime(Duration.ofMinutes(1))
-    assert(eventHubConfig.maxSilentTime.get.toMinutes == 1)
->>>>>>> b2ff1544
   }
 }