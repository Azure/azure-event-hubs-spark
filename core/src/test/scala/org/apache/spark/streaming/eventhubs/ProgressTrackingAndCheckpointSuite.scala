--- conflicted
+++ resolved
@@ -269,8 +269,6 @@
   }
 
   test("always start the first micro batch") {
-<<<<<<< HEAD
-=======
     val input = Seq(
       Seq(1, 2, 3, 4, 5, 6, 7, 8, 9, 10),
       Seq(4, 5, 6, 7, 8, 9, 10, 1, 2, 3),
@@ -331,7 +329,6 @@
   }
 
   test("recover from progress after updating code (no checkpoint provided and roll back)") {
->>>>>>> 1e71e061
     val input = Seq(
       Seq(1, 2, 3, 4, 5, 6, 7, 8, 9, 10),
       Seq(4, 5, 6, 7, 8, 9, 10, 1, 2, 3),
