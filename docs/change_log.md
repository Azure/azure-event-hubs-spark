## Change Log

<<<<<<< HEAD
### 2.1.3 (Sept 18th, 2017)

=======
### 2.1.4 (Sept 21st, 2017)

* fix wrong start offset in the first batch [145](https://github.com/hdinsight/spark-eventhubs/pull/145)

* should update highest offset when wake up by notify() [153](https://github.com/hdinsight/spark-eventhubs/pull/153)


### 2.1.3 (Sept 18th, 2017)

* fix wrong start offset in the first batch (#146)

>>>>>>> ca322396
* Fix issue of unnecessary waiting when customer passes in filtering parameters [141](https://github.com/hdinsight/spark-eventhubs/pull/141)

* Change Receiver Id [135](https://github.com/CodingCat/spark-eventhubs/commit/cf3288a0746c0b1fb5a8cf879834249aa07acf8e)

* Eliminate Listing Operations to handle performance issue with blob storage [134](https://github.com/hdinsight/spark-eventhubs/pull/134)

* Optimize thread synchronization and show metrics of reading progress files [124](https://github.com/hdinsight/spark-eventhubs/pull/124)

* fix NPE in structured streaming [123](https://github.com/hdinsight/spark-eventhubs/pull/123)

* fix flaky test in SS [120](https://github.com/hdinsight/spark-eventhubs/pull/120)

* Add IotHub Spark setup instructions [117](https://github.com/hdinsight/spark-eventhubs/pull/117)

* Add Getting Start Instructions [116](https://github.com/hdinsight/spark-eventhubs/pull/116)

* Update Structured Streaming Doc [129](https://github.com/hdinsight/spark-eventhubs/pull/129)

### 2.0.9 (Sept 18th, 2017)

* Change Receiver Id [138](https://github.com/hdinsight/spark-eventhubs/pull/138)

* Eliminate Listing Operations to handle performance issue with blob storage [136](https://github.com/hdinsight/spark-eventhubs/pull/136)

* Optimize thread synchronization and show metrics of reading progress files [125](https://github.com/hdinsight/spark-eventhubs/pull/125)

### 2.1.2 (July 31st, 2017)

* fix the receiver leaking issue [105](https://github.com/hdinsight/spark-eventhubs/pull/105)

* post receiver id to eventhubs when creating it [109](https://github.com/hdinsight/spark-eventhubs/pull/109)
 
* fix incorrect comments about eventhubs.filter.enqueuetime [96](https://github.com/hdinsight/spark-eventhubs/issues/96)

### 2.0.8 (July 31st, 2017)

* fix the receiver leaking issue [105](https://github.com/hdinsight/spark-eventhubs/pull/105)

* post receiver id to eventhubs when creating it [109](https://github.com/hdinsight/spark-eventhubs/pull/109)
 
* fix incorrect comments about eventhubs.filter.enqueuetime [96](https://github.com/hdinsight/spark-eventhubs/issues/96)

### 2.1.1 (June 25th, 2017)

* replace Rest Client with latest SDK call to query partition info [97](https://github.com/hdinsight/spark-eventhubs/pull/97)

### 2.0.7 (June 25th, 2017)

* replace Rest Client with latest SDK call to query partition info [95](https://github.com/hdinsight/spark-eventhubs/pull/95)

### 2.1.0 (May 25th, 2017)

* Structured Streaming Integration with Azure Event Hubs [77](https://github.com/hdinsight/spark-eventhubs/pull/77)
* Support enqueueTime for 2.1.x [84](https://github.com/hdinsight/spark-eventhubs/pull/84)
* Fix leaked no-daemon thread for 2.1.x [77](https://github.com/hdinsight/spark-eventhubs/pull/77)

### 2.0.6 (May 25th, 2017)

* Support enqueueTime for 2.1.x [74](https://github.com/hdinsight/spark-eventhubs/pull/74)
* Fix leaked no-daemon thread for 2.0.x [68](https://github.com/hdinsight/spark-eventhubs/pull/68)

 
### 1.6.3 (April 11th, 2017)

* fix the race condition in receiver based connection[62](https://github.com/hdinsight/spark-eventhubs/pull/62)

### 2.0.5 (April 11th, 2017)

* fix the race condition in receiver based connection[59](https://github.com/hdinsight/spark-eventhubs/pull/59)

### 2.0.4 (March 28th, 2017)

* Enable the user to use WASB to store progress files [52](https://github.com/hdinsight/spark-eventhubs/pull/52)
* Optimize the implementation RestfulClient to minimize the sending request number [52](https://github.com/hdinsight/spark-eventhubs/pull/52)
* Release with scalaj jars [52](https://github.com/hdinsight/spark-eventhubs/pull/52)
* Upgrade the Azure EventHubs Client to 0.13 [52](https://github.com/hdinsight/spark-eventhubs/pull/52)
* Disable the user to use WASB as checkpoint when using receiver based stream [35](https://github.com/hdinsight/spark-eventhubs/pull/35)
* Force SparkContext to shutdown when there is any exception thrown from listener (Workaround the issue that Spark swallows the exceptions thrown from listeners) [41](https://github.com/hdinsight/spark-eventhubs/pull/41)
* Fix the ArrayOutOfRange bug when failed to get highest offsets [48](https://github.com/hdinsight/spark-eventhubs/pull/48https://github.com/hdinsight/spark-eventhubs/pull/48)
* Optimize Rest Client to retry when there is Http Read timeout [52](https://github.com/hdinsight/spark-eventhubs/pull/52)

#### Breaking Changes

* Due to the breaking changes in EventHubsClient, EventData.properties is typed as Map<String, Object> instead of the original Map<String, String>

### 2.0.3 (Jan 27th, 2017)

* Fix the flaky test in receiver based stream [21](https://github.com/hdinsight/spark-eventhubs/pull/21)
* Release Direct DStream [25](https://github.com/hdinsight/spark-eventhubs/pull/25)

### 2.0.2 and previous version

* Receiver based connection <|MERGE_RESOLUTION|>--- conflicted
+++ resolved
@@ -1,9 +1,5 @@
 ## Change Log
 
-<<<<<<< HEAD
-### 2.1.3 (Sept 18th, 2017)
-
-=======
 ### 2.1.4 (Sept 21st, 2017)
 
 * fix wrong start offset in the first batch [145](https://github.com/hdinsight/spark-eventhubs/pull/145)
@@ -15,7 +11,6 @@
 
 * fix wrong start offset in the first batch (#146)
 
->>>>>>> ca322396
 * Fix issue of unnecessary waiting when customer passes in filtering parameters [141](https://github.com/hdinsight/spark-eventhubs/pull/141)
 
 * Change Receiver Id [135](https://github.com/CodingCat/spark-eventhubs/commit/cf3288a0746c0b1fb5a8cf879834249aa07acf8e)
