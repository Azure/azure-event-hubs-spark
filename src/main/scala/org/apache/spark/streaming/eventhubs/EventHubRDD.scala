--- conflicted
+++ resolved
@@ -84,20 +84,12 @@
       eventHubPartition.eventHubNameAndPartitionID, batchTime.milliseconds, new Configuration())
     val fromOffset = eventHubPartition.fromOffset
     if (eventHubPartition.fromSeq >= eventHubPartition.untilSeq) {
-<<<<<<< HEAD
-      logInfo(s"No new data in ${eventHubPartition.eventHubNameAndPartitionID}")
-=======
       logInfo(s"No new data in ${eventHubPartition.eventHubNameAndPartitionID} at $batchTime")
->>>>>>> 1b31e2ed
       progressWriter.write(batchTime.milliseconds, eventHubPartition.fromOffset,
         eventHubPartition.fromSeq)
       logInfo(s"write offset $fromOffset, sequence number" +
         s" ${eventHubPartition.fromSeq} for EventHub" +
-<<<<<<< HEAD
-        s" ${eventHubPartition.eventHubNameAndPartitionID}")
-=======
         s" ${eventHubPartition.eventHubNameAndPartitionID} at $batchTime")
->>>>>>> 1b31e2ed
       Iterator()
     } else {
       val maxRate = (eventHubPartition.untilSeq - eventHubPartition.fromSeq).toInt
@@ -110,22 +102,13 @@
         eventHubPartition.eventHubNameAndPartitionID.partitionId, fromOffset, maxRate)
       val receivedEvents = wrappingReceive(eventHubPartition.eventHubNameAndPartitionID,
         eventHubClient, maxRate)
-<<<<<<< HEAD
-      logInfo(s"${eventHubPartition.eventHubNameAndPartitionID} received ${receivedEvents.size}" +
-        s" events")
-=======
->>>>>>> 1b31e2ed
       val lastEvent = receivedEvents.last
       val endOffset = lastEvent.getSystemProperties.getOffset.toLong
       progressWriter.write(batchTime.milliseconds, endOffset,
         lastEvent.getSystemProperties.getSequenceNumber)
       logInfo(s"write offset $endOffset, sequence number" +
         s" ${lastEvent.getSystemProperties.getSequenceNumber} for EventHub" +
-<<<<<<< HEAD
-        s" ${eventHubPartition.eventHubNameAndPartitionID}")
-=======
         s" ${eventHubPartition.eventHubNameAndPartitionID} at $batchTime")
->>>>>>> 1b31e2ed
       eventHubClient.close()
       receivedEvents.iterator
     }
